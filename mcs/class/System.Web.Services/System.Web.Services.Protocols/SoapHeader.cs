// 
// System.Web.Services.Protocols.SoapHeader.cs
//
// Author:
//   Tim Coleman (tim@timcoleman.com)
//
// Copyright (C) Tim Coleman, 2002
//

//
// Permission is hereby granted, free of charge, to any person obtaining
// a copy of this software and associated documentation files (the
// "Software"), to deal in the Software without restriction, including
// without limitation the rights to use, copy, modify, merge, publish,
// distribute, sublicense, and/or sell copies of the Software, and to
// permit persons to whom the Software is furnished to do so, subject to
// the following conditions:
// 
// The above copyright notice and this permission notice shall be
// included in all copies or substantial portions of the Software.
// 
// THE SOFTWARE IS PROVIDED "AS IS", WITHOUT WARRANTY OF ANY KIND,
// EXPRESS OR IMPLIED, INCLUDING BUT NOT LIMITED TO THE WARRANTIES OF
// MERCHANTABILITY, FITNESS FOR A PARTICULAR PURPOSE AND
// NONINFRINGEMENT. IN NO EVENT SHALL THE AUTHORS OR COPYRIGHT HOLDERS BE
// LIABLE FOR ANY CLAIM, DAMAGES OR OTHER LIABILITY, WHETHER IN AN ACTION
// OF CONTRACT, TORT OR OTHERWISE, ARISING FROM, OUT OF OR IN CONNECTION
// WITH THE SOFTWARE OR THE USE OR OTHER DEALINGS IN THE SOFTWARE.
//

using System.ComponentModel;
using System.Xml.Serialization;
using System.Xml;

namespace System.Web.Services.Protocols {
	[SoapType (IncludeInSchema = false)]
	[XmlType (IncludeInSchema = false)]
	public abstract class SoapHeader {

		#region Fields

		string actor;
		bool didUnderstand;
		bool mustUnderstand;
		
#if NET_2_0
		string role;
		bool relay;
#endif

		#endregion // Fields

		#region Constructors

		protected SoapHeader ()
		{
			actor = String.Empty; 
			didUnderstand = false;
			mustUnderstand = false;
		}

		internal SoapHeader (XmlElement elem)
		{
<<<<<<< HEAD
			actor = elem.GetAttribute ("actor", "http://schemas.xmlsoap.org/soap/envelope/");
			string me = elem.GetAttribute ("mustUnderstand", "http://schemas.xmlsoap.org/soap/envelope/");
			if (me != "") EncodedMustUnderstand = me;
=======
			actor = elem.GetAttribute ("actor", WebServiceHelper.SoapEnvelopeNamespace);
			string me = elem.GetAttribute ("mustUnderstand", WebServiceHelper.SoapEnvelopeNamespace);
			if (me != "") EncodedMustUnderstand = me;
#if NET_2_0
			role = elem.GetAttribute ("role", WebServiceHelper.Soap12EnvelopeNamespace);
			me = elem.GetAttribute ("mustUnderstand", WebServiceHelper.Soap12EnvelopeNamespace);
			if (me != "") EncodedMustUnderstand12 = me;
#endif
>>>>>>> 41897118
		}

		#endregion // Constructors

		#region Properties

		[DefaultValue ("")]
		[SoapAttribute ("actor", Namespace = "http://schemas.xmlsoap.org/soap/envelope/")]
		[XmlAttribute ("actor", Namespace = "http://schemas.xmlsoap.org/soap/envelope/")]
		public string Actor {	
			get { return actor; }
			set { actor = value; }
		}

		[SoapIgnore]
		[XmlIgnore]
		public bool DidUnderstand {
			get { return didUnderstand; }
			set { didUnderstand = value; }
		}

		[DefaultValue ("0")]
		[SoapAttribute ("mustUnderstand", Namespace = "http://schemas.xmlsoap.org/soap/envelope/")]
		[XmlAttribute ("mustUnderstand", Namespace = "http://schemas.xmlsoap.org/soap/envelope/")]
		public string EncodedMustUnderstand {
			get { return (MustUnderstand ? "1" : "0"); }
			set {	
				if (value == "true" || value == "1") 
					MustUnderstand = true;
				else if (value == "false" || value == "0")
					MustUnderstand = false;
				else
					throw new ArgumentException ();
			}
		}

		[SoapIgnore]
		[XmlIgnore]
		public bool MustUnderstand {
			get { return mustUnderstand; }
			set { mustUnderstand = value; }
		}
		
#if NET_2_0

		[DefaultValue ("0")]
		[SoapAttribute ("mustUnderstand", Namespace = "http://www.w3.org/2003/05/soap-envelope")]
		[XmlAttribute ("mustUnderstand", Namespace = "http://www.w3.org/2003/05/soap-envelope")]
		[System.Runtime.InteropServices.ComVisible(false)]
		public string EncodedMustUnderstand12 {
			get { return (MustUnderstand ? "1" : "0"); }
			set {	
				if (value == "true" || value == "1") 
					MustUnderstand = true;
				else if (value == "false" || value == "0")
					MustUnderstand = false;
				else
					throw new ArgumentException ();
			}
		}

		[DefaultValue ("0")]
		[SoapAttribute ("relay", Namespace = "http://www.w3.org/2003/05/soap-envelope")]
		[XmlAttribute ("relay", Namespace = "http://www.w3.org/2003/05/soap-envelope")]
		[System.Runtime.InteropServices.ComVisible(false)]
		public string EncodedRelay
		{
			get { return (Relay ? "1" : "0"); }
			set {	
				if (value == "true" || value == "1") 
					Relay = true;
				else if (value == "false" || value == "0")
					Relay = false;
				else
					throw new ArgumentException ();
			}
		}
		
		[SoapIgnore]
		[XmlIgnore]
		[System.Runtime.InteropServices.ComVisible(false)]
		public bool Relay {
			get { return relay; }
			set { relay = value; }
		}
		
		[DefaultValue ("")]
		[SoapAttribute ("role", Namespace = "http://www.w3.org/2003/05/soap-envelope")]
		[XmlAttribute ("role", Namespace = "http://www.w3.org/2003/05/soap-envelope")]
		[System.Runtime.InteropServices.ComVisible(false)]
		public string Role {
			get { return role; }
			set { role = value; }
		}
		
#endif

		#endregion // Properties
	}
}<|MERGE_RESOLUTION|>--- conflicted
+++ resolved
@@ -61,11 +61,6 @@
 
 		internal SoapHeader (XmlElement elem)
 		{
-<<<<<<< HEAD
-			actor = elem.GetAttribute ("actor", "http://schemas.xmlsoap.org/soap/envelope/");
-			string me = elem.GetAttribute ("mustUnderstand", "http://schemas.xmlsoap.org/soap/envelope/");
-			if (me != "") EncodedMustUnderstand = me;
-=======
 			actor = elem.GetAttribute ("actor", WebServiceHelper.SoapEnvelopeNamespace);
 			string me = elem.GetAttribute ("mustUnderstand", WebServiceHelper.SoapEnvelopeNamespace);
 			if (me != "") EncodedMustUnderstand = me;
@@ -74,7 +69,6 @@
 			me = elem.GetAttribute ("mustUnderstand", WebServiceHelper.Soap12EnvelopeNamespace);
 			if (me != "") EncodedMustUnderstand12 = me;
 #endif
->>>>>>> 41897118
 		}
 
 		#endregion // Constructors
