// 
// System.Web.Services.Protocols.SoapExtension.cs
//
// Author:
//   Tim Coleman (tim@timcoleman.com)
//
// Copyright (C) Tim Coleman, 2002
//

//
// Permission is hereby granted, free of charge, to any person obtaining
// a copy of this software and associated documentation files (the
// "Software"), to deal in the Software without restriction, including
// without limitation the rights to use, copy, modify, merge, publish,
// distribute, sublicense, and/or sell copies of the Software, and to
// permit persons to whom the Software is furnished to do so, subject to
// the following conditions:
// 
// The above copyright notice and this permission notice shall be
// included in all copies or substantial portions of the Software.
// 
// THE SOFTWARE IS PROVIDED "AS IS", WITHOUT WARRANTY OF ANY KIND,
// EXPRESS OR IMPLIED, INCLUDING BUT NOT LIMITED TO THE WARRANTIES OF
// MERCHANTABILITY, FITNESS FOR A PARTICULAR PURPOSE AND
// NONINFRINGEMENT. IN NO EVENT SHALL THE AUTHORS OR COPYRIGHT HOLDERS BE
// LIABLE FOR ANY CLAIM, DAMAGES OR OTHER LIABILITY, WHETHER IN AN ACTION
// OF CONTRACT, TORT OR OTHERWISE, ARISING FROM, OUT OF OR IN CONNECTION
// WITH THE SOFTWARE OR THE USE OR OTHER DEALINGS IN THE SOFTWARE.
//

using System.IO;
using System.Collections;
using System.Web.Services.Configuration;

namespace System.Web.Services.Protocols {
	public abstract class SoapExtension {

		#region Fields

		Stream stream;

		#endregion

		#region Constructors

		protected SoapExtension ()
		{
		}

		#endregion // Constructors

		#region Methods

		public virtual Stream ChainStream (Stream stream)
		{
			return stream;
		}

		public abstract object GetInitializer (Type serviceType);
		public abstract object GetInitializer (LogicalMethodInfo methodInfo, SoapExtensionAttribute attribute);
		public abstract void Initialize (object initializer);
		public abstract void ProcessMessage (SoapMessage message);


#if !TARGET_JVM
		static ArrayList[] globalExtensions;
#else
		static ArrayList[] globalExtensions {
			get {
				return (ArrayList[])AppDomain.CurrentDomain.GetData("SoapExtension.globalExtensions");
			}
			set {
				AppDomain.CurrentDomain.SetData("SoapExtension.globalExtensions", value);
			}
		}
#endif

		internal static SoapExtension[] CreateExtensionChain (SoapExtensionRuntimeConfig[] extensionConfigs)
		{
			if (extensionConfigs == null) return null;
			SoapExtension[] res = new SoapExtension [extensionConfigs.Length];
			CreateExtensionChain (extensionConfigs, res, 0);
			return res;
		}

		internal static SoapExtension[] CreateExtensionChain (SoapExtensionRuntimeConfig[] hiPrioExts, SoapExtensionRuntimeConfig[] medPrioExts, SoapExtensionRuntimeConfig[] lowPrioExts)
		{
			int len = 0;
			if (hiPrioExts != null) len += hiPrioExts.Length;
			if (medPrioExts != null) len += medPrioExts.Length;
			if (lowPrioExts != null) len += lowPrioExts.Length;
			if (len == 0) return null;

			SoapExtension[] res = new SoapExtension [len];
			int pos = 0;
			if (hiPrioExts != null) pos = CreateExtensionChain (hiPrioExts, res, pos);
			if (medPrioExts != null) pos = CreateExtensionChain (medPrioExts, res, pos);
			if (lowPrioExts != null) pos = CreateExtensionChain (lowPrioExts, res, pos);
			return res;
		}

		static int CreateExtensionChain (SoapExtensionRuntimeConfig[] extensionConfigs, SoapExtension[] destArray, int pos)
		{
			for (int n=0; n<extensionConfigs.Length; n++)
			{
				SoapExtensionRuntimeConfig econf = extensionConfigs [n];
				SoapExtension ext = (SoapExtension) Activator.CreateInstance (econf.Type);
				ext.Initialize (econf.InitializationInfo);
				destArray [pos++] = ext;
			}
			return pos;
		}

		static void InitializeGlobalExtensions ()
		{
			globalExtensions = new ArrayList[2];
			
#if NET_2_0
<<<<<<< HEAD
			SoapExtensionTypeElementCollection exts = WebServicesSection.Instance.SoapExtensionTypes;
=======
			SoapExtensionTypeElementCollection exts = WebServicesSection.Current.SoapExtensionTypes;
>>>>>>> 41897118
#else
			ArrayList exts = WSConfig.Instance.ExtensionTypes;
			if (exts == null) return;
#endif

#if NET_2_0
			foreach (SoapExtensionTypeElement econf in exts)
#else
			foreach (WSExtensionConfig econf in exts)
#endif
			{
				if (globalExtensions [(int)econf.Group] == null) globalExtensions [(int)econf.Group] = new ArrayList ();
				ArrayList destList = globalExtensions [(int) econf.Group];
				bool added = false;
				for (int n=0; n<destList.Count && !added; n++)
#if NET_2_0
					if (((SoapExtensionTypeElement)destList [n]).Priority > econf.Priority) {
#else
					if (((WSExtensionConfig)destList [n]).Priority > econf.Priority) {
#endif
						destList.Insert (n, econf);
						added = true;
					}
				if (!added) destList.Add (econf);
			}
		}

		internal static SoapExtensionRuntimeConfig[][] GetTypeExtensions (Type serviceType)
		{
			if (globalExtensions == null) InitializeGlobalExtensions();
			
			SoapExtensionRuntimeConfig[][] exts = new SoapExtensionRuntimeConfig[2][];

			for (int group = 0; group < 2; group++)
			{
				ArrayList globList = globalExtensions[group];
				if (globList == null) continue;
				exts [group] = new SoapExtensionRuntimeConfig [globList.Count];
				for (int n=0; n<globList.Count; n++)
				{
#if NET_2_0
					SoapExtensionTypeElement econf = (SoapExtensionTypeElement) globList [n];
#else
					WSExtensionConfig econf = (WSExtensionConfig) globList [n];
#endif
					SoapExtensionRuntimeConfig typeconf = new SoapExtensionRuntimeConfig ();
					typeconf.Type = econf.Type;
					SoapExtension ext = (SoapExtension) Activator.CreateInstance (econf.Type);
					typeconf.InitializationInfo = ext.GetInitializer (serviceType);
					exts [group][n] = typeconf;
				}
			}
			return exts;
		}

		internal static SoapExtensionRuntimeConfig[] GetMethodExtensions (LogicalMethodInfo method)
		{
			object[] ats = method.GetCustomAttributes (typeof (SoapExtensionAttribute));
			SoapExtensionRuntimeConfig[] exts = new SoapExtensionRuntimeConfig [ats.Length];
			int[] priorities = new int[ats.Length];

			for (int n=0; n<ats.Length; n++)
			{
				SoapExtensionAttribute at = (SoapExtensionAttribute) ats[n];
				SoapExtensionRuntimeConfig econf = new SoapExtensionRuntimeConfig ();
				econf.Type = at.ExtensionType;
				priorities [n] = at.Priority;
				SoapExtension ext = (SoapExtension) Activator.CreateInstance (econf.Type);
				econf.InitializationInfo = ext.GetInitializer (method, at);
				exts [n] = econf;
			}
			Array.Sort (priorities, exts);
			return exts;
		}

		internal static Stream ExecuteChainStream (SoapExtension[] extensions, Stream stream)
		{
			if (extensions == null) return stream;

			Stream newStream = stream;
			foreach (SoapExtension ext in extensions)
				newStream = ext.ChainStream (newStream);
			return newStream;
		}

		internal static void ExecuteProcessMessage(SoapExtension[] extensions, SoapMessage message, Stream stream, bool inverseOrder) 
		{
			if (extensions == null) return;

			message.InternalStream = stream;

			if (inverseOrder)
			{
				for (int n = extensions.Length-1; n >= 0; n--)
					extensions[n].ProcessMessage (message);
			}
			else
			{
				for (int n = 0; n < extensions.Length; n++)
					extensions[n].ProcessMessage (message);
			}
		}

		#endregion // Methods
	}

	internal class SoapExtensionRuntimeConfig
	{
		public Type Type;
		public int Priority;
		public object InitializationInfo;
	}
}<|MERGE_RESOLUTION|>--- conflicted
+++ resolved
@@ -116,11 +116,7 @@
 			globalExtensions = new ArrayList[2];
 			
 #if NET_2_0
-<<<<<<< HEAD
-			SoapExtensionTypeElementCollection exts = WebServicesSection.Instance.SoapExtensionTypes;
-=======
 			SoapExtensionTypeElementCollection exts = WebServicesSection.Current.SoapExtensionTypes;
->>>>>>> 41897118
 #else
 			ArrayList exts = WSConfig.Instance.ExtensionTypes;
 			if (exts == null) return;
